--- conflicted
+++ resolved
@@ -1,714 +1,702 @@
-<<<<<<< HEAD
-from ding import policy
-from ding.envs import BaseEnv, BaseEnvTimestep
-
-from distar.envs.env import SC2Env
-from distar.envs.map_info import get_map_size
-from distar.agent.default.lib.features import MAX_DELAY, SPATIAL_SIZE, MAX_SELECTED_UNITS_NUM
-from distar.pysc2.lib.action_dict import ACTIONS_STAT
-
-import torch
-=======
-from typing import Optional, List
-from copy import deepcopy
-from collections import defaultdict
-from s2clientprotocol import sc2api_pb2 as sc_pb
-from pysc2.lib import named_array, colors, point
-from pysc2.lib.features import Effects, ScoreCategories, FeatureType, Feature
-from torch import int8, uint8, int16, int32, float32, float16, int64
-
-import six
-import collections
-import enum
-import json
->>>>>>> 83d93d0f
-import random
-import numpy as np
-import torch
-import os.path as osp
-
-from ding.envs import BaseEnv, BaseEnvTimestep
-try:
-    from distar.envs.env import SC2Env
-except ImportError:
-
-    class SC2Env:
-        pass
-from .meta import MAX_DELAY, MAX_SELECTED_UNITS_NUM, DEFAULT_SPATIAL_SIZE, MAX_ENTITY_NUM, NUM_UPGRADES, NUM_ACTIONS, \
-    NUM_UNIT_TYPES, NUM_UNIT_MIX_ABILITIES, EFFECT_LENGTH, UPGRADE_LENGTH, BEGINNING_ORDER_LENGTH
-from .static_data import ACTIONS_STAT, RACE_DICT, UNIT_TYPES_REORDER_ARRAY, UPGRADES_REORDER_ARRAY, \
-    CUMULATIVE_STAT_ACTIONS, UNIT_ABILITY_REORDER, ABILITY_TO_QUEUE_ACTION, BUFFS_REORDER_ARRAY, \
-    ADDON_REORDER_ARRAY
-
-
-class DIStarEnv(SC2Env, BaseEnv):
-
-    def __init__(self, cfg):
-        super(DIStarEnv, self).__init__(cfg)
-
-    def reset(self):
-        observations, game_info, map_name = super(DIStarEnv, self).reset()
-
-        for policy_id, policy_obs in observations.items():
-            policy_obs['game_info'] = game_info[policy_id]
-            map_size = game_info[policy_id].start_raw.map_size
-            policy_obs['map_name'] = map_name
-            policy_obs['map_size'] = map_size
-
-        return observations
-
-    def close(self):
-        super(DIStarEnv, self).close()
-
-    def step(self, actions):
-        # In DI-engine, the return of BaseEnv.step is ('obs', 'reward', 'done', 'info')
-        # Here in DI-star, the return is ({'raw_obs': self._obs[agent_idx], 'opponent_obs': opponent_obs,
-        # 'action_result': self._action_result[agent_idx]}, reward, episode_complete)
-        next_observations, reward, done = super(DIStarEnv, self).step(actions)
-        # next_observations 和 observations 格式一样
-        # reward 是 list [policy reward 1, policy reward 2]
-        # done 是 一个 bool 值
-        info = {}
-        for policy_id in range(self._num_agents):
-            info[policy_id] = {}
-            if done:
-                info[policy_id]['final_eval_reward'] = reward[policy_id]
-                info[policy_id]['result'] = 'draws'
-                if reward[policy_id] == 1:
-                    info[policy_id]['result'] = 'wins'
-                elif reward[policy_id] == -1:
-                    info[policy_id]['result'] = 'losses'
-        timestep = BaseEnvTimestep(obs=next_observations, reward=reward, done=done, info=info)
-        return timestep
-
-    def seed(self, seed, dynamic_seed=False):
-        self._random_seed = seed
-
-    @property
-    def game_info(self):
-        return self._game_info
-
-    @property
-    def map_name(self):
-        return self._map_name
-
-    @property
-    def observation_space(self):
-        #TODO
-        pass
-
-    @property
-    def action_space(self):
-        #TODO
-        pass
-
-    @classmethod
-    def random_action(cls, obs):
-        raw = obs['raw_obs'].observation.raw_data
-
-        all_unit_types = set()
-        self_unit_types = set()
-
-        for u in raw.units:
-            # Here we select the units except “buildings that are in building progress” for simplification
-            if u.build_progress == 1:
-                all_unit_types.add(u.unit_type)
-                if u.alliance == 1:
-                    self_unit_types.add(u.unit_type)
-
-        avail_actions = [
-            {
-                0: {
-                    'exist_selected_types': [],
-                    'exist_target_types': []
-                }
-            }, {
-                168: {
-                    'exist_selected_types': [],
-                    'exist_target_types': []
-                }
-            }
-        ]  # no_op and raw_move_camera don't have seleted_units
-
-        for action_id, action in ACTIONS_STAT.items():
-            exist_selected_types = list(self_unit_types.intersection(set(action['selected_type'])))
-            exist_target_types = list(all_unit_types.intersection(set(action['target_type'])))
-
-            # if an action should have target, but we don't have valid target in this observation,
-            # then discard this action
-            if len(action['target_type']) != 0 and len(exist_target_types) == 0:
-                continue
-
-            if len(exist_selected_types) > 0:
-                avail_actions.append(
-                    {
-                        action_id: {
-                            'exist_selected_types': exist_selected_types,
-                            'exist_target_types': exist_target_types
-                        }
-                    }
-                )
-
-        current_action = random.choice(avail_actions)
-        func_id, exist_types = current_action.popitem()
-
-        if func_id not in [0, 168]:
-            correspond_selected_units = [
-                u.tag for u in raw.units if u.unit_type in exist_types['exist_selected_types'] and u.build_progress == 1
-            ]
-            correspond_targets = [
-                u.tag for u in raw.units if u.unit_type in exist_types['exist_target_types'] and u.build_progress == 1
-            ]
-
-            num_selected_unit = random.randint(0, min(MAX_SELECTED_UNITS_NUM, len(correspond_selected_units)))
-
-            unit_tags = random.sample(correspond_selected_units, num_selected_unit)
-            target_unit_tag = random.choice(correspond_targets) if len(correspond_targets) > 0 else None
-
-        else:
-            unit_tags = []
-            target_unit_tag = None
-
-        data = {
-            'func_id': func_id,
-            'skip_steps': random.randint(0, MAX_DELAY - 1),
-            # 'skip_steps': 8,
-            'queued': random.randint(0, 1),
-            'unit_tags': unit_tags,
-            'target_unit_tag': target_unit_tag,
-            'location': (
-                random.randint(0, DEFAULT_SPATIAL_SIZE[0] - 1), random.randint(0, DEFAULT_SPATIAL_SIZE[1] - 1)
-            )
-        }
-        return [data]
-
-    @property
-    def reward_space(self):
-        #TODO
-        pass
-
-    def __repr__(self):
-        return "DI-engine DI-star Env"
-
-
-def parse_new_game(data, z_path: str, z_idx: Optional[None] = List):
-    # init Z
-    z_path = osp.join(osp.dirname(__file__), "z_files", z_path)
-    with open(z_path, 'r') as f:
-        z_data = json.load(f)
-
-    raw_ob = data['raw_obs']
-    game_info = data['game_info']
-    map_size = data['map_size']
-    if isinstance(map_size, list):
-        map_size = point.Point(map_size[0], map_size[1])
-    map_name = data['map_name']
-    requested_races = {
-        info.player_id: info.race_requested
-        for info in game_info.player_info if info.type != sc_pb.Observer
-    }
-    location = []
-    for i in raw_ob.observation.raw_data.units:
-        if i.unit_type == 59 or i.unit_type == 18 or i.unit_type == 86:
-            location.append([i.pos.x, i.pos.y])
-    assert len(location) == 1, 'no fog of war, check game version!'
-    born_location = deepcopy(location[0])
-    born_location = location[0]
-    born_location[0] = int(born_location[0])
-    born_location[1] = int(map_size.y - born_location[1])
-    born_location_str = str(born_location[0] + born_location[1] * 160)
-
-    z_type = None
-    idx = None
-    race = RACE_DICT[requested_races[raw_ob.observation.player_common.player_id]]
-    opponent_id = 1 if raw_ob.observation.player_common.player_id == 2 else 2
-    opponent_race = RACE_DICT[requested_races[opponent_id]]
-    if race == opponent_race:
-        mix_race = race
-    else:
-        mix_race = race + opponent_race
-    if z_idx is not None:
-        idx, z_type = random.choice(z_idx[map_name][mix_race][born_location_str])
-        z = z_data[map_name][mix_race][born_location_str][idx]
-    else:
-        z = random.choice(z_data[map_name][mix_race][born_location_str])
-
-    if len(z) == 5:
-        target_building_order, target_cumulative_stat, bo_location, target_z_loop, z_type = z
-    else:
-        target_building_order, target_cumulative_stat, bo_location, target_z_loop = z
-    return race, requested_races, map_size, target_building_order, target_cumulative_stat, bo_location, target_z_loop
-
-
-class FeatureUnit(enum.IntEnum):
-    """Indices for the `feature_unit` observations."""
-    unit_type = 0
-    alliance = 1
-    cargo_space_taken = 2
-    build_progress = 3
-    health_max = 4
-    shield_max = 5
-    energy_max = 6
-    display_type = 7
-    owner = 8
-    x = 9
-    y = 10
-    cloak = 11
-    is_blip = 12
-    is_powered = 13
-    mineral_contents = 14
-    vespene_contents = 15
-    cargo_space_max = 16
-    assigned_harvesters = 17
-    weapon_cooldown = 18
-    order_length = 19  # If zero, the unit is idle.
-    order_id_0 = 20
-    order_id_1 = 21
-    # tag = 22  # Unique identifier for a unit (only populated for raw units).
-    is_hallucination = 22
-    buff_id_0 = 23
-    buff_id_1 = 24
-    addon_unit_type = 25
-    is_active = 26
-    order_progress_0 = 27
-    order_progress_1 = 28
-    order_id_2 = 29
-    order_id_3 = 30
-    is_in_cargo = 31
-    attack_upgrade_level = 32
-    armor_upgrade_level = 33
-    shield_upgrade_level = 34
-    health = 35
-    shield = 36
-    energy = 37
-
-
-class MinimapFeatures(collections.namedtuple(
-        "MinimapFeatures",
-    ["height_map", "visibility_map", "creep", "player_relative", "alerts", "pathable", "buildable"])):
-    """The set of minimap feature layers."""
-    __slots__ = ()
-
-    def __new__(cls, **kwargs):
-        feats = {}
-        for name, (scale, type_, palette) in six.iteritems(kwargs):
-            feats[name] = Feature(
-                index=MinimapFeatures._fields.index(name),
-                name=name,
-                layer_set="minimap_renders",
-                full_name="minimap " + name,
-                scale=scale,
-                type=type_,
-                palette=palette(scale) if callable(palette) else palette,
-                clip=False
-            )
-        return super(MinimapFeatures, cls).__new__(cls, **feats)  # pytype: disable=missing-parameter
-
-
-MINIMAP_FEATURES = MinimapFeatures(
-    height_map=(256, FeatureType.SCALAR, colors.height_map),
-    visibility_map=(4, FeatureType.CATEGORICAL, colors.VISIBILITY_PALETTE),
-    creep=(2, FeatureType.CATEGORICAL, colors.CREEP_PALETTE),
-    player_relative=(5, FeatureType.CATEGORICAL, colors.PLAYER_RELATIVE_PALETTE),
-    alerts=(2, FeatureType.CATEGORICAL, colors.winter),
-    pathable=(2, FeatureType.CATEGORICAL, colors.winter),
-    buildable=(2, FeatureType.CATEGORICAL, colors.winter),
-)
-
-SPATIAL_INFO = [
-    ('height_map', uint8), ('visibility_map', uint8), ('creep', uint8), ('player_relative', uint8), ('alerts', uint8),
-    ('pathable', uint8), ('buildable', uint8), ('effect_PsiStorm', int16), ('effect_NukeDot', int16),
-    ('effect_LiberatorDefenderZone', int16), ('effect_BlindingCloud', int16), ('effect_CorrosiveBile', int16),
-    ('effect_LurkerSpines', int16)
-]
-
-# (name, dtype, size)
-SCALAR_INFO = [
-    ('home_race', uint8, ()), ('away_race', uint8, ()), ('upgrades', int16, (NUM_UPGRADES, )), ('time', float32, ()),
-    ('unit_counts_bow', uint8, (NUM_UNIT_TYPES, )), ('agent_statistics', float32, (10, )),
-    ('cumulative_stat', uint8, (len(CUMULATIVE_STAT_ACTIONS), )),
-    ('beginning_order', int16, (BEGINNING_ORDER_LENGTH, )), ('last_queued', int16, ()), ('last_delay', int16, ()),
-    ('last_action_type', int16, ()), ('bo_location', int16, (BEGINNING_ORDER_LENGTH, )),
-    ('unit_order_type', uint8, (NUM_UNIT_MIX_ABILITIES, )), ('unit_type_bool', uint8, (NUM_UNIT_TYPES, )),
-    ('enemy_unit_type_bool', uint8, (NUM_UNIT_TYPES, ))
-]
-
-ENTITY_INFO = [
-    ('unit_type', int16), ('alliance', uint8), ('cargo_space_taken', uint8), ('build_progress', float16),
-    ('health_ratio', float16), ('shield_ratio', float16), ('energy_ratio', float16), ('display_type', uint8),
-    ('x', uint8), ('y', uint8), ('cloak', uint8), ('is_blip', uint8), ('is_powered', uint8),
-    ('mineral_contents', float16), ('vespene_contents', float16), ('cargo_space_max', uint8),
-    ('assigned_harvesters', uint8), ('weapon_cooldown', uint8), ('order_length', uint8), ('order_id_0', int16),
-    ('order_id_1', int16), ('is_hallucination', uint8), ('buff_id_0', uint8), ('buff_id_1', uint8),
-    ('addon_unit_type', uint8), ('is_active', uint8), ('order_progress_0', float16), ('order_progress_1', float16),
-    ('order_id_2', int16), ('order_id_3', int16), ('is_in_cargo', uint8), ('attack_upgrade_level', uint8),
-    ('armor_upgrade_level', uint8), ('shield_upgrade_level', uint8), ('last_selected_units', int8),
-    ('last_targeted_unit', int8)
-]
-
-ACTION_INFO = {
-    'action_type': torch.tensor(0, dtype=torch.long),
-    'delay': torch.tensor(0, dtype=torch.long),
-    'queued': torch.tensor(0, dtype=torch.long),
-    'selected_units': torch.zeros((MAX_SELECTED_UNITS_NUM, ), dtype=torch.long),
-    'target_unit': torch.tensor(0, dtype=torch.long),
-    'target_location': torch.tensor(0, dtype=torch.long)
-}
-
-ACTION_LOGP = {
-    'action_type': torch.tensor(0, dtype=torch.float),
-    'delay': torch.tensor(0, dtype=torch.float),
-    'queued': torch.tensor(0, dtype=torch.float),
-    'selected_units': torch.zeros((MAX_SELECTED_UNITS_NUM, ), dtype=torch.float),
-    'target_unit': torch.tensor(0, dtype=torch.float),
-    'target_location': torch.tensor(0, dtype=torch.float)
-}
-
-ACTION_LOGIT = {
-    'action_type': torch.zeros(NUM_ACTIONS, dtype=torch.float),
-    'delay': torch.zeros(MAX_DELAY + 1, dtype=torch.float),
-    'queued': torch.zeros(2, dtype=torch.float),
-    'selected_units': torch.zeros((MAX_SELECTED_UNITS_NUM, MAX_ENTITY_NUM + 1), dtype=torch.float),
-    'target_unit': torch.zeros(MAX_ENTITY_NUM, dtype=torch.float),
-    'target_location': torch.zeros(DEFAULT_SPATIAL_SIZE[0] * DEFAULT_SPATIAL_SIZE[1], dtype=torch.float)
-}
-
-
-def compute_battle_score(obs):
-    if obs is None:
-        return 0.
-    score_details = obs.observation.score.score_details
-    killed_mineral, killed_vespene = 0., 0.
-    for s in ScoreCategories:
-        killed_mineral += getattr(score_details.killed_minerals, s.name)
-        killed_vespene += getattr(score_details.killed_vespene, s.name)
-    battle_score = killed_mineral + 1.5 * killed_vespene
-    return battle_score
-
-
-def transform_obs(obs, map_size, requested_races, padding_spatial=False, opponent_obs=None):
-    spatial_info = defaultdict(list)
-    scalar_info = {}
-    entity_info = {}
-    game_info = {}
-
-    raw = obs.observation.raw_data
-    # spatial info
-    for f in MINIMAP_FEATURES:
-        d = f.unpack(obs.observation).copy()
-        d = torch.from_numpy(d)
-        padding_y = DEFAULT_SPATIAL_SIZE[0] - d.shape[0]
-        padding_x = DEFAULT_SPATIAL_SIZE[1] - d.shape[1]
-        if (padding_y != 0 or padding_x != 0) and padding_spatial:
-            d = torch.nn.functional.pad(d, (0, padding_x, 0, padding_y), 'constant', 0)
-        spatial_info[f.name] = d
-    for e in raw.effects:
-        name = Effects(e.effect_id).name
-        if name in ['LiberatorDefenderZone', 'LurkerSpines'] and e.owner == 1:
-            continue
-        for p in e.pos:
-            location = int(p.x) + int(map_size.y - p.y) * DEFAULT_SPATIAL_SIZE[1]
-            spatial_info['effect_' + name].append(location)
-    for k, _ in SPATIAL_INFO:
-        if 'effect' in k:
-            padding_num = EFFECT_LENGTH - len(spatial_info[k])
-            if padding_num > 0:
-                spatial_info[k] += [0] * padding_num
-            else:
-                spatial_info[k] = spatial_info[k][:EFFECT_LENGTH]
-            spatial_info[k] = torch.as_tensor(spatial_info[k], dtype=int16)
-
-    # entity info
-    tag_types = {}  # Only populate the cache if it's needed.
-
-    def get_addon_type(tag):
-        if not tag_types:
-            for u in raw.units:
-                tag_types[u.tag] = u.unit_type
-        return tag_types.get(tag, 0)
-
-    tags = []
-    units = []
-    for u in raw.units:
-        tags.append(u.tag)
-        units.append(
-            [
-                u.unit_type,
-                u.alliance,  # Self = 1, Ally = 2, Neutral = 3, Enemy = 4
-                u.cargo_space_taken,
-                u.build_progress,
-                u.health_max,
-                u.shield_max,
-                u.energy_max,
-                u.display_type,  # Visible = 1, Snapshot = 2, Hidden = 3
-                u.owner,  # 1-15, 16 = neutral
-                u.pos.x,
-                u.pos.y,
-                u.cloak,  # Cloaked = 1, CloakedDetected = 2, NotCloaked = 3
-                u.is_blip,
-                u.is_powered,
-                u.mineral_contents,
-                u.vespene_contents,
-                # Not populated for enemies or neutral
-                u.cargo_space_max,
-                u.assigned_harvesters,
-                u.weapon_cooldown,
-                len(u.orders),
-                u.orders[0].ability_id if len(u.orders) > 0 else 0,
-                u.orders[1].ability_id if len(u.orders) > 1 else 0,
-                u.is_hallucination,
-                u.buff_ids[0] if len(u.buff_ids) >= 1 else 0,
-                u.buff_ids[1] if len(u.buff_ids) >= 2 else 0,
-                get_addon_type(u.add_on_tag) if u.add_on_tag else 0,
-                u.is_active,
-                u.orders[0].progress if len(u.orders) >= 1 else 0,
-                u.orders[1].progress if len(u.orders) >= 2 else 0,
-                u.orders[2].ability_id if len(u.orders) > 2 else 0,
-                u.orders[3].ability_id if len(u.orders) > 3 else 0,
-                0,
-                u.attack_upgrade_level,
-                u.armor_upgrade_level,
-                u.shield_upgrade_level,
-                u.health,
-                u.shield,
-                u.energy,
-            ]
-        )
-        for v in u.passengers:
-            tags.append(v.tag)
-            units.append(
-                [
-                    v.unit_type,
-                    u.alliance,  # Self = 1, Ally = 2, Neutral = 3, Enemy = 4
-                    0,
-                    0,
-                    v.health_max,
-                    v.shield_max,
-                    v.energy_max,
-                    0,  # Visible = 1, Snapshot = 2, Hidden = 3
-                    u.owner,  # 1-15, 16 = neutral
-                    u.pos.x,
-                    u.pos.y,
-                    0,  # Cloaked = 1, CloakedDetected = 2, NotCloaked = 3
-                    0,
-                    0,
-                    0,
-                    0,
-                    # Not populated for enemies or neutral
-                    0,
-                    0,
-                    0,
-                    0,
-                    0,
-                    0,
-                    0,
-                    0,
-                    0,
-                    0,
-                    0,
-                    0,
-                    0,
-                    0,
-                    0,
-                    1,
-                    0,
-                    0,
-                    0,
-                    v.health,
-                    v.shield,
-                    v.energy,
-                ]
-            )
-    units = units[:MAX_ENTITY_NUM]
-    tags = tags[:MAX_ENTITY_NUM]
-    raw_entity_info = named_array.NamedNumpyArray(units, [None, FeatureUnit], dtype=np.float32)
-
-    for k, dtype in ENTITY_INFO:
-        if 'last' in k:
-            pass
-        elif k == 'unit_type':
-            entity_info[k] = UNIT_TYPES_REORDER_ARRAY[raw_entity_info[:, 'unit_type']].short()
-        elif 'order_id' in k:
-            order_idx = int(k.split('_')[-1])
-            if order_idx == 0:
-                entity_info[k] = UNIT_ABILITY_REORDER[raw_entity_info[:, k]].short()
-                invalid_actions = entity_info[k] == -1
-                if invalid_actions.any():
-                    print('[ERROR] invalid unit ability', raw_entity_info[invalid_actions, k])
-            else:
-                entity_info[k] = ABILITY_TO_QUEUE_ACTION[raw_entity_info[:, k]].short()
-                invalid_actions = entity_info[k] == -1
-                if invalid_actions.any():
-                    print('[ERROR] invalid queue ability', raw_entity_info[invalid_actions, k])
-        elif 'buff_id' in k:
-            entity_info[k] = BUFFS_REORDER_ARRAY[raw_entity_info[:, k]].short()
-        elif k == 'addon_unit_type':
-            entity_info[k] = ADDON_REORDER_ARRAY[raw_entity_info[:, k]].short()
-        elif k == 'cargo_space_taken':
-            entity_info[k] = torch.as_tensor(raw_entity_info[:, 'cargo_space_taken'], dtype=dtype).clamp_(min=0, max=8)
-        elif k == 'cargo_space_max':
-            entity_info[k] = torch.as_tensor(raw_entity_info[:, 'cargo_space_max'], dtype=dtype).clamp_(min=0, max=8)
-        elif k == 'health_ratio':
-            entity_info[k] = torch.as_tensor(
-                raw_entity_info[:, 'health'], dtype=dtype
-            ) / (torch.as_tensor(raw_entity_info[:, 'health_max'], dtype=dtype) + 1e-6)
-        elif k == 'shield_ratio':
-            entity_info[k] = torch.as_tensor(
-                raw_entity_info[:, 'shield'], dtype=dtype
-            ) / (torch.as_tensor(raw_entity_info[:, 'shield_max'], dtype=dtype) + 1e-6)
-        elif k == 'energy_ratio':
-            entity_info[k] = torch.as_tensor(
-                raw_entity_info[:, 'energy'], dtype=dtype
-            ) / (torch.as_tensor(raw_entity_info[:, 'energy_max'], dtype=dtype) + 1e-6)
-        elif k == 'mineral_contents':
-            entity_info[k] = torch.as_tensor(raw_entity_info[:, 'mineral_contents'], dtype=dtype) / 1800
-        elif k == 'vespene_contents':
-            entity_info[k] = torch.as_tensor(raw_entity_info[:, 'vespene_contents'], dtype=dtype) / 2500
-        elif k == 'y':
-            entity_info[k] = torch.as_tensor(map_size.y - raw_entity_info[:, 'y'], dtype=dtype)
-        else:
-            entity_info[k] = torch.as_tensor(raw_entity_info[:, k], dtype=dtype)
-
-    # scalar info
-    scalar_info['time'] = torch.tensor(obs.observation.game_loop, dtype=torch.float)
-    player = obs.observation.player_common
-    scalar_info['agent_statistics'] = torch.tensor(
-        [
-            player.minerals, player.vespene, player.food_used, player.food_cap, player.food_army, player.food_workers,
-            player.idle_worker_count, player.army_count, player.warp_gate_count, player.larva_count
-        ],
-        dtype=torch.float
-    )
-    scalar_info['agent_statistics'] = torch.log(scalar_info['agent_statistics'] + 1)
-
-    scalar_info["home_race"] = torch.tensor(requested_races[player.player_id], dtype=torch.uint8)
-    for player_id, race in requested_races.items():
-        if player_id != player.player_id:
-            scalar_info["away_race"] = torch.tensor(race, dtype=torch.uint8)
-
-    upgrades = torch.zeros(NUM_UPGRADES, dtype=torch.uint8)
-    raw_upgrades = UPGRADES_REORDER_ARRAY[raw.player.upgrade_ids[:UPGRADE_LENGTH]]
-    upgrades.scatter_(dim=0, index=raw_upgrades, value=1.)
-    scalar_info["upgrades"] = upgrades
-
-    unit_counts_bow = torch.zeros(NUM_UNIT_TYPES, dtype=torch.uint8)
-    scalar_info['unit_type_bool'] = torch.zeros(NUM_UNIT_TYPES, dtype=uint8)
-    own_unit_types = entity_info['unit_type'][entity_info['alliance'] == 1]
-    scalar_info['unit_counts_bow'] = torch.scatter_add(
-        unit_counts_bow, dim=0, index=own_unit_types.long(), src=torch.ones_like(own_unit_types, dtype=torch.uint8)
-    )
-    scalar_info['unit_type_bool'] = (scalar_info['unit_counts_bow'] > 0).to(uint8)
-
-    scalar_info['unit_order_type'] = torch.zeros(NUM_UNIT_MIX_ABILITIES, dtype=uint8)
-    own_unit_orders = entity_info['order_id_0'][entity_info['alliance'] == 1]
-    scalar_info['unit_order_type'].scatter_(0, own_unit_orders.long(), torch.ones_like(own_unit_orders, dtype=uint8))
-
-    enemy_unit_types = entity_info['unit_type'][entity_info['alliance'] == 4]
-    enemy_unit_type_bool = torch.zeros(NUM_UNIT_TYPES, dtype=torch.uint8)
-    scalar_info['enemy_unit_type_bool'] = torch.scatter(
-        enemy_unit_type_bool,
-        dim=0,
-        index=enemy_unit_types.long(),
-        src=torch.ones_like(enemy_unit_types, dtype=torch.uint8)
-    )
-
-    # game info
-    game_info['action_result'] = [o.result for o in obs.action_errors]
-    game_info['game_loop'] = obs.observation.game_loop
-    game_info['tags'] = tags
-    game_info['battle_score'] = compute_battle_score(obs)
-    game_info['opponent_battle_score'] = 0.
-    ret = {
-        'spatial_info': spatial_info,
-        'scalar_info': scalar_info,
-        'entity_num': torch.tensor(len(entity_info['unit_type']), dtype=torch.long),
-        'entity_info': entity_info,
-        'game_info': game_info,
-    }
-
-    # value feature
-    if opponent_obs:
-        raw = opponent_obs.observation.raw_data
-        enemy_unit_counts_bow = torch.zeros(NUM_UNIT_TYPES, dtype=torch.uint8)
-        enemy_x = []
-        enemy_y = []
-        enemy_unit_type = []
-        unit_alliance = []
-        for u in raw.units:
-            if u.alliance == 1:
-                enemy_x.append(u.pos.x)
-                enemy_y.append(u.pos.y)
-                enemy_unit_type.append(u.unit_type)
-                unit_alliance.append(1)
-        enemy_unit_type = UNIT_TYPES_REORDER_ARRAY[enemy_unit_type].short()
-        enemy_unit_counts_bow = torch.scatter_add(
-            enemy_unit_counts_bow,
-            dim=0,
-            index=enemy_unit_type.long(),
-            src=torch.ones_like(enemy_unit_type, dtype=torch.uint8)
-        )
-        enemy_unit_type_bool = (enemy_unit_counts_bow > 0).to(uint8)
-
-        unit_type = torch.cat([enemy_unit_type, own_unit_types], dim=0)
-        enemy_x = torch.as_tensor(enemy_x, dtype=uint8)
-        unit_x = torch.cat([enemy_x, entity_info['x'][entity_info['alliance'] == 1]], dim=0)
-
-        enemy_y = torch.as_tensor(enemy_y, dtype=float32)
-        enemy_y = torch.as_tensor(map_size.y - enemy_y, dtype=uint8)
-        unit_y = torch.cat([enemy_y, entity_info['y'][entity_info['alliance'] == 1]], dim=0)
-        total_unit_count = len(unit_y)
-        unit_alliance += [0] * (total_unit_count - len(unit_alliance))
-        unit_alliance = torch.as_tensor(unit_alliance, dtype=torch.bool)
-
-        padding_num = MAX_ENTITY_NUM - total_unit_count
-        if padding_num > 0:
-            unit_x = torch.nn.functional.pad(unit_x, (0, padding_num), 'constant', 0)
-            unit_y = torch.nn.functional.pad(unit_y, (0, padding_num), 'constant', 0)
-            unit_type = torch.nn.functional.pad(unit_type, (0, padding_num), 'constant', 0)
-            unit_alliance = torch.nn.functional.pad(unit_alliance, (0, padding_num), 'constant', 0)
-        else:
-            unit_x = unit_x[:MAX_ENTITY_NUM]
-            unit_y = unit_y[:MAX_ENTITY_NUM]
-            unit_type = unit_type[:MAX_ENTITY_NUM]
-            unit_alliance = unit_alliance[:MAX_ENTITY_NUM]
-
-        total_unit_count = torch.tensor(total_unit_count, dtype=torch.long)
-
-        player = opponent_obs.observation.player_common
-        enemy_agent_statistics = torch.tensor(
-            [
-                player.minerals, player.vespene, player.food_used, player.food_cap, player.food_army,
-                player.food_workers, player.idle_worker_count, player.army_count, player.warp_gate_count,
-                player.larva_count
-            ],
-            dtype=torch.float
-        )
-        enemy_agent_statistics = torch.log(enemy_agent_statistics + 1)
-        enemy_raw_upgrades = UPGRADES_REORDER_ARRAY[raw.player.upgrade_ids[:UPGRADE_LENGTH]]
-        enemy_upgrades = torch.zeros(NUM_UPGRADES, dtype=torch.uint8)
-        enemy_upgrades.scatter_(dim=0, index=enemy_raw_upgrades, value=1.)
-
-        d = MINIMAP_FEATURES.player_relative.unpack(opponent_obs.observation).copy()
-        d = torch.from_numpy(d)
-        padding_y = DEFAULT_SPATIAL_SIZE[0] - d.shape[0]
-        padding_x = DEFAULT_SPATIAL_SIZE[1] - d.shape[1]
-        if (padding_y != 0 or padding_x != 0) and padding_spatial:
-            d = torch.nn.functional.pad(d, (0, padding_x, 0, padding_y), 'constant', 0)
-        enemy_units_spatial = d == 1
-        own_units_spatial = ret['spatial_info']['player_relative'] == 1
-        value_feature = {
-            'unit_type': unit_type,
-            'enemy_unit_counts_bow': enemy_unit_counts_bow,
-            'enemy_unit_type_bool': enemy_unit_type_bool,
-            'unit_x': unit_x,
-            'unit_y': unit_y,
-            'unit_alliance': unit_alliance,
-            'total_unit_count': total_unit_count,
-            'enemy_agent_statistics': enemy_agent_statistics,
-            'enemy_upgrades': enemy_upgrades,
-            'own_units_spatial': own_units_spatial.unsqueeze(dim=0),
-            'enemy_units_spatial': enemy_units_spatial.unsqueeze(dim=0)
-        }
-        ret['value_feature'] = value_feature
-        game_info['opponent_battle_score'] = compute_battle_score(opponent_obs)
-    return ret
+from typing import Optional, List
+from copy import deepcopy
+from collections import defaultdict
+from s2clientprotocol import sc2api_pb2 as sc_pb
+from pysc2.lib import named_array, colors, point
+from pysc2.lib.features import Effects, ScoreCategories, FeatureType, Feature
+from torch import int8, uint8, int16, int32, float32, float16, int64
+
+import six
+import collections
+import enum
+import json
+import random
+import numpy as np
+import torch
+import os.path as osp
+
+from ding.envs import BaseEnv, BaseEnvTimestep
+try:
+    from distar.envs.env import SC2Env
+except ImportError:
+
+    class SC2Env:
+        pass
+from .meta import MAX_DELAY, MAX_SELECTED_UNITS_NUM, DEFAULT_SPATIAL_SIZE, MAX_ENTITY_NUM, NUM_UPGRADES, NUM_ACTIONS, \
+    NUM_UNIT_TYPES, NUM_UNIT_MIX_ABILITIES, EFFECT_LENGTH, UPGRADE_LENGTH, BEGINNING_ORDER_LENGTH
+from .static_data import ACTIONS_STAT, RACE_DICT, UNIT_TYPES_REORDER_ARRAY, UPGRADES_REORDER_ARRAY, \
+    CUMULATIVE_STAT_ACTIONS, UNIT_ABILITY_REORDER, ABILITY_TO_QUEUE_ACTION, BUFFS_REORDER_ARRAY, \
+    ADDON_REORDER_ARRAY
+
+
+class DIStarEnv(SC2Env, BaseEnv):
+
+    def __init__(self, cfg):
+        super(DIStarEnv, self).__init__(cfg)
+
+    def reset(self):
+        observations, game_info, map_name = super(DIStarEnv, self).reset()
+
+        for policy_id, policy_obs in observations.items():
+            policy_obs['game_info'] = game_info[policy_id]
+            map_size = game_info[policy_id].start_raw.map_size
+            policy_obs['map_name'] = map_name
+            policy_obs['map_size'] = map_size
+
+        return observations
+
+    def close(self):
+        super(DIStarEnv, self).close()
+
+    def step(self, actions):
+        # In DI-engine, the return of BaseEnv.step is ('obs', 'reward', 'done', 'info')
+        # Here in DI-star, the return is ({'raw_obs': self._obs[agent_idx], 'opponent_obs': opponent_obs,
+        # 'action_result': self._action_result[agent_idx]}, reward, episode_complete)
+        next_observations, reward, done = super(DIStarEnv, self).step(actions)
+        # next_observations 和 observations 格式一样
+        # reward 是 list [policy reward 1, policy reward 2]
+        # done 是 一个 bool 值
+        info = {}
+        for policy_id in range(self._num_agents):
+            info[policy_id] = {}
+            if done:
+                info[policy_id]['final_eval_reward'] = reward[policy_id]
+                info[policy_id]['result'] = 'draws'
+                if reward[policy_id] == 1:
+                    info[policy_id]['result'] = 'wins'
+                elif reward[policy_id] == -1:
+                    info[policy_id]['result'] = 'losses'
+        timestep = BaseEnvTimestep(obs=next_observations, reward=reward, done=done, info=info)
+        return timestep
+
+    def seed(self, seed, dynamic_seed=False):
+        self._random_seed = seed
+
+    @property
+    def game_info(self):
+        return self._game_info
+
+    @property
+    def map_name(self):
+        return self._map_name
+
+    @property
+    def observation_space(self):
+        #TODO
+        pass
+
+    @property
+    def action_space(self):
+        #TODO
+        pass
+
+    @classmethod
+    def random_action(cls, obs):
+        raw = obs['raw_obs'].observation.raw_data
+
+        all_unit_types = set()
+        self_unit_types = set()
+
+        for u in raw.units:
+            # Here we select the units except “buildings that are in building progress” for simplification
+            if u.build_progress == 1:
+                all_unit_types.add(u.unit_type)
+                if u.alliance == 1:
+                    self_unit_types.add(u.unit_type)
+
+        avail_actions = [
+            {
+                0: {
+                    'exist_selected_types': [],
+                    'exist_target_types': []
+                }
+            }, {
+                168: {
+                    'exist_selected_types': [],
+                    'exist_target_types': []
+                }
+            }
+        ]  # no_op and raw_move_camera don't have seleted_units
+
+        for action_id, action in ACTIONS_STAT.items():
+            exist_selected_types = list(self_unit_types.intersection(set(action['selected_type'])))
+            exist_target_types = list(all_unit_types.intersection(set(action['target_type'])))
+
+            # if an action should have target, but we don't have valid target in this observation,
+            # then discard this action
+            if len(action['target_type']) != 0 and len(exist_target_types) == 0:
+                continue
+
+            if len(exist_selected_types) > 0:
+                avail_actions.append(
+                    {
+                        action_id: {
+                            'exist_selected_types': exist_selected_types,
+                            'exist_target_types': exist_target_types
+                        }
+                    }
+                )
+
+        current_action = random.choice(avail_actions)
+        func_id, exist_types = current_action.popitem()
+
+        if func_id not in [0, 168]:
+            correspond_selected_units = [
+                u.tag for u in raw.units if u.unit_type in exist_types['exist_selected_types'] and u.build_progress == 1
+            ]
+            correspond_targets = [
+                u.tag for u in raw.units if u.unit_type in exist_types['exist_target_types'] and u.build_progress == 1
+            ]
+
+            num_selected_unit = random.randint(0, min(MAX_SELECTED_UNITS_NUM, len(correspond_selected_units)))
+
+            unit_tags = random.sample(correspond_selected_units, num_selected_unit)
+            target_unit_tag = random.choice(correspond_targets) if len(correspond_targets) > 0 else None
+
+        else:
+            unit_tags = []
+            target_unit_tag = None
+
+        data = {
+            'func_id': func_id,
+            'skip_steps': random.randint(0, MAX_DELAY - 1),
+            # 'skip_steps': 8,
+            'queued': random.randint(0, 1),
+            'unit_tags': unit_tags,
+            'target_unit_tag': target_unit_tag,
+            'location': (
+                random.randint(0, DEFAULT_SPATIAL_SIZE[0] - 1), random.randint(0, DEFAULT_SPATIAL_SIZE[1] - 1)
+            )
+        }
+        return [data]
+
+    @property
+    def reward_space(self):
+        #TODO
+        pass
+
+    def __repr__(self):
+        return "DI-engine DI-star Env"
+
+
+def parse_new_game(data, z_path: str, z_idx: Optional[None] = List):
+    # init Z
+    z_path = osp.join(osp.dirname(__file__), "z_files", z_path)
+    with open(z_path, 'r') as f:
+        z_data = json.load(f)
+
+    raw_ob = data['raw_obs']
+    game_info = data['game_info']
+    map_size = data['map_size']
+    if isinstance(map_size, list):
+        map_size = point.Point(map_size[0], map_size[1])
+    map_name = data['map_name']
+    requested_races = {
+        info.player_id: info.race_requested
+        for info in game_info.player_info if info.type != sc_pb.Observer
+    }
+    location = []
+    for i in raw_ob.observation.raw_data.units:
+        if i.unit_type == 59 or i.unit_type == 18 or i.unit_type == 86:
+            location.append([i.pos.x, i.pos.y])
+    assert len(location) == 1, 'no fog of war, check game version!'
+    born_location = deepcopy(location[0])
+    born_location = location[0]
+    born_location[0] = int(born_location[0])
+    born_location[1] = int(map_size.y - born_location[1])
+    born_location_str = str(born_location[0] + born_location[1] * 160)
+
+    z_type = None
+    idx = None
+    race = RACE_DICT[requested_races[raw_ob.observation.player_common.player_id]]
+    opponent_id = 1 if raw_ob.observation.player_common.player_id == 2 else 2
+    opponent_race = RACE_DICT[requested_races[opponent_id]]
+    if race == opponent_race:
+        mix_race = race
+    else:
+        mix_race = race + opponent_race
+    if z_idx is not None:
+        idx, z_type = random.choice(z_idx[map_name][mix_race][born_location_str])
+        z = z_data[map_name][mix_race][born_location_str][idx]
+    else:
+        z = random.choice(z_data[map_name][mix_race][born_location_str])
+
+    if len(z) == 5:
+        target_building_order, target_cumulative_stat, bo_location, target_z_loop, z_type = z
+    else:
+        target_building_order, target_cumulative_stat, bo_location, target_z_loop = z
+    return race, requested_races, map_size, target_building_order, target_cumulative_stat, bo_location, target_z_loop
+
+
+class FeatureUnit(enum.IntEnum):
+    """Indices for the `feature_unit` observations."""
+    unit_type = 0
+    alliance = 1
+    cargo_space_taken = 2
+    build_progress = 3
+    health_max = 4
+    shield_max = 5
+    energy_max = 6
+    display_type = 7
+    owner = 8
+    x = 9
+    y = 10
+    cloak = 11
+    is_blip = 12
+    is_powered = 13
+    mineral_contents = 14
+    vespene_contents = 15
+    cargo_space_max = 16
+    assigned_harvesters = 17
+    weapon_cooldown = 18
+    order_length = 19  # If zero, the unit is idle.
+    order_id_0 = 20
+    order_id_1 = 21
+    # tag = 22  # Unique identifier for a unit (only populated for raw units).
+    is_hallucination = 22
+    buff_id_0 = 23
+    buff_id_1 = 24
+    addon_unit_type = 25
+    is_active = 26
+    order_progress_0 = 27
+    order_progress_1 = 28
+    order_id_2 = 29
+    order_id_3 = 30
+    is_in_cargo = 31
+    attack_upgrade_level = 32
+    armor_upgrade_level = 33
+    shield_upgrade_level = 34
+    health = 35
+    shield = 36
+    energy = 37
+
+
+class MinimapFeatures(collections.namedtuple(
+        "MinimapFeatures",
+    ["height_map", "visibility_map", "creep", "player_relative", "alerts", "pathable", "buildable"])):
+    """The set of minimap feature layers."""
+    __slots__ = ()
+
+    def __new__(cls, **kwargs):
+        feats = {}
+        for name, (scale, type_, palette) in six.iteritems(kwargs):
+            feats[name] = Feature(
+                index=MinimapFeatures._fields.index(name),
+                name=name,
+                layer_set="minimap_renders",
+                full_name="minimap " + name,
+                scale=scale,
+                type=type_,
+                palette=palette(scale) if callable(palette) else palette,
+                clip=False
+            )
+        return super(MinimapFeatures, cls).__new__(cls, **feats)  # pytype: disable=missing-parameter
+
+
+MINIMAP_FEATURES = MinimapFeatures(
+    height_map=(256, FeatureType.SCALAR, colors.height_map),
+    visibility_map=(4, FeatureType.CATEGORICAL, colors.VISIBILITY_PALETTE),
+    creep=(2, FeatureType.CATEGORICAL, colors.CREEP_PALETTE),
+    player_relative=(5, FeatureType.CATEGORICAL, colors.PLAYER_RELATIVE_PALETTE),
+    alerts=(2, FeatureType.CATEGORICAL, colors.winter),
+    pathable=(2, FeatureType.CATEGORICAL, colors.winter),
+    buildable=(2, FeatureType.CATEGORICAL, colors.winter),
+)
+
+SPATIAL_INFO = [
+    ('height_map', uint8), ('visibility_map', uint8), ('creep', uint8), ('player_relative', uint8), ('alerts', uint8),
+    ('pathable', uint8), ('buildable', uint8), ('effect_PsiStorm', int16), ('effect_NukeDot', int16),
+    ('effect_LiberatorDefenderZone', int16), ('effect_BlindingCloud', int16), ('effect_CorrosiveBile', int16),
+    ('effect_LurkerSpines', int16)
+]
+
+# (name, dtype, size)
+SCALAR_INFO = [
+    ('home_race', uint8, ()), ('away_race', uint8, ()), ('upgrades', int16, (NUM_UPGRADES, )), ('time', float32, ()),
+    ('unit_counts_bow', uint8, (NUM_UNIT_TYPES, )), ('agent_statistics', float32, (10, )),
+    ('cumulative_stat', uint8, (len(CUMULATIVE_STAT_ACTIONS), )),
+    ('beginning_order', int16, (BEGINNING_ORDER_LENGTH, )), ('last_queued', int16, ()), ('last_delay', int16, ()),
+    ('last_action_type', int16, ()), ('bo_location', int16, (BEGINNING_ORDER_LENGTH, )),
+    ('unit_order_type', uint8, (NUM_UNIT_MIX_ABILITIES, )), ('unit_type_bool', uint8, (NUM_UNIT_TYPES, )),
+    ('enemy_unit_type_bool', uint8, (NUM_UNIT_TYPES, ))
+]
+
+ENTITY_INFO = [
+    ('unit_type', int16), ('alliance', uint8), ('cargo_space_taken', uint8), ('build_progress', float16),
+    ('health_ratio', float16), ('shield_ratio', float16), ('energy_ratio', float16), ('display_type', uint8),
+    ('x', uint8), ('y', uint8), ('cloak', uint8), ('is_blip', uint8), ('is_powered', uint8),
+    ('mineral_contents', float16), ('vespene_contents', float16), ('cargo_space_max', uint8),
+    ('assigned_harvesters', uint8), ('weapon_cooldown', uint8), ('order_length', uint8), ('order_id_0', int16),
+    ('order_id_1', int16), ('is_hallucination', uint8), ('buff_id_0', uint8), ('buff_id_1', uint8),
+    ('addon_unit_type', uint8), ('is_active', uint8), ('order_progress_0', float16), ('order_progress_1', float16),
+    ('order_id_2', int16), ('order_id_3', int16), ('is_in_cargo', uint8), ('attack_upgrade_level', uint8),
+    ('armor_upgrade_level', uint8), ('shield_upgrade_level', uint8), ('last_selected_units', int8),
+    ('last_targeted_unit', int8)
+]
+
+ACTION_INFO = {
+    'action_type': torch.tensor(0, dtype=torch.long),
+    'delay': torch.tensor(0, dtype=torch.long),
+    'queued': torch.tensor(0, dtype=torch.long),
+    'selected_units': torch.zeros((MAX_SELECTED_UNITS_NUM, ), dtype=torch.long),
+    'target_unit': torch.tensor(0, dtype=torch.long),
+    'target_location': torch.tensor(0, dtype=torch.long)
+}
+
+ACTION_LOGP = {
+    'action_type': torch.tensor(0, dtype=torch.float),
+    'delay': torch.tensor(0, dtype=torch.float),
+    'queued': torch.tensor(0, dtype=torch.float),
+    'selected_units': torch.zeros((MAX_SELECTED_UNITS_NUM, ), dtype=torch.float),
+    'target_unit': torch.tensor(0, dtype=torch.float),
+    'target_location': torch.tensor(0, dtype=torch.float)
+}
+
+ACTION_LOGIT = {
+    'action_type': torch.zeros(NUM_ACTIONS, dtype=torch.float),
+    'delay': torch.zeros(MAX_DELAY + 1, dtype=torch.float),
+    'queued': torch.zeros(2, dtype=torch.float),
+    'selected_units': torch.zeros((MAX_SELECTED_UNITS_NUM, MAX_ENTITY_NUM + 1), dtype=torch.float),
+    'target_unit': torch.zeros(MAX_ENTITY_NUM, dtype=torch.float),
+    'target_location': torch.zeros(DEFAULT_SPATIAL_SIZE[0] * DEFAULT_SPATIAL_SIZE[1], dtype=torch.float)
+}
+
+
+def compute_battle_score(obs):
+    if obs is None:
+        return 0.
+    score_details = obs.observation.score.score_details
+    killed_mineral, killed_vespene = 0., 0.
+    for s in ScoreCategories:
+        killed_mineral += getattr(score_details.killed_minerals, s.name)
+        killed_vespene += getattr(score_details.killed_vespene, s.name)
+    battle_score = killed_mineral + 1.5 * killed_vespene
+    return battle_score
+
+
+def transform_obs(obs, map_size, requested_races, padding_spatial=False, opponent_obs=None):
+    spatial_info = defaultdict(list)
+    scalar_info = {}
+    entity_info = {}
+    game_info = {}
+
+    raw = obs.observation.raw_data
+    # spatial info
+    for f in MINIMAP_FEATURES:
+        d = f.unpack(obs.observation).copy()
+        d = torch.from_numpy(d)
+        padding_y = DEFAULT_SPATIAL_SIZE[0] - d.shape[0]
+        padding_x = DEFAULT_SPATIAL_SIZE[1] - d.shape[1]
+        if (padding_y != 0 or padding_x != 0) and padding_spatial:
+            d = torch.nn.functional.pad(d, (0, padding_x, 0, padding_y), 'constant', 0)
+        spatial_info[f.name] = d
+    for e in raw.effects:
+        name = Effects(e.effect_id).name
+        if name in ['LiberatorDefenderZone', 'LurkerSpines'] and e.owner == 1:
+            continue
+        for p in e.pos:
+            location = int(p.x) + int(map_size.y - p.y) * DEFAULT_SPATIAL_SIZE[1]
+            spatial_info['effect_' + name].append(location)
+    for k, _ in SPATIAL_INFO:
+        if 'effect' in k:
+            padding_num = EFFECT_LENGTH - len(spatial_info[k])
+            if padding_num > 0:
+                spatial_info[k] += [0] * padding_num
+            else:
+                spatial_info[k] = spatial_info[k][:EFFECT_LENGTH]
+            spatial_info[k] = torch.as_tensor(spatial_info[k], dtype=int16)
+
+    # entity info
+    tag_types = {}  # Only populate the cache if it's needed.
+
+    def get_addon_type(tag):
+        if not tag_types:
+            for u in raw.units:
+                tag_types[u.tag] = u.unit_type
+        return tag_types.get(tag, 0)
+
+    tags = []
+    units = []
+    for u in raw.units:
+        tags.append(u.tag)
+        units.append(
+            [
+                u.unit_type,
+                u.alliance,  # Self = 1, Ally = 2, Neutral = 3, Enemy = 4
+                u.cargo_space_taken,
+                u.build_progress,
+                u.health_max,
+                u.shield_max,
+                u.energy_max,
+                u.display_type,  # Visible = 1, Snapshot = 2, Hidden = 3
+                u.owner,  # 1-15, 16 = neutral
+                u.pos.x,
+                u.pos.y,
+                u.cloak,  # Cloaked = 1, CloakedDetected = 2, NotCloaked = 3
+                u.is_blip,
+                u.is_powered,
+                u.mineral_contents,
+                u.vespene_contents,
+                # Not populated for enemies or neutral
+                u.cargo_space_max,
+                u.assigned_harvesters,
+                u.weapon_cooldown,
+                len(u.orders),
+                u.orders[0].ability_id if len(u.orders) > 0 else 0,
+                u.orders[1].ability_id if len(u.orders) > 1 else 0,
+                u.is_hallucination,
+                u.buff_ids[0] if len(u.buff_ids) >= 1 else 0,
+                u.buff_ids[1] if len(u.buff_ids) >= 2 else 0,
+                get_addon_type(u.add_on_tag) if u.add_on_tag else 0,
+                u.is_active,
+                u.orders[0].progress if len(u.orders) >= 1 else 0,
+                u.orders[1].progress if len(u.orders) >= 2 else 0,
+                u.orders[2].ability_id if len(u.orders) > 2 else 0,
+                u.orders[3].ability_id if len(u.orders) > 3 else 0,
+                0,
+                u.attack_upgrade_level,
+                u.armor_upgrade_level,
+                u.shield_upgrade_level,
+                u.health,
+                u.shield,
+                u.energy,
+            ]
+        )
+        for v in u.passengers:
+            tags.append(v.tag)
+            units.append(
+                [
+                    v.unit_type,
+                    u.alliance,  # Self = 1, Ally = 2, Neutral = 3, Enemy = 4
+                    0,
+                    0,
+                    v.health_max,
+                    v.shield_max,
+                    v.energy_max,
+                    0,  # Visible = 1, Snapshot = 2, Hidden = 3
+                    u.owner,  # 1-15, 16 = neutral
+                    u.pos.x,
+                    u.pos.y,
+                    0,  # Cloaked = 1, CloakedDetected = 2, NotCloaked = 3
+                    0,
+                    0,
+                    0,
+                    0,
+                    # Not populated for enemies or neutral
+                    0,
+                    0,
+                    0,
+                    0,
+                    0,
+                    0,
+                    0,
+                    0,
+                    0,
+                    0,
+                    0,
+                    0,
+                    0,
+                    0,
+                    0,
+                    1,
+                    0,
+                    0,
+                    0,
+                    v.health,
+                    v.shield,
+                    v.energy,
+                ]
+            )
+    units = units[:MAX_ENTITY_NUM]
+    tags = tags[:MAX_ENTITY_NUM]
+    raw_entity_info = named_array.NamedNumpyArray(units, [None, FeatureUnit], dtype=np.float32)
+
+    for k, dtype in ENTITY_INFO:
+        if 'last' in k:
+            pass
+        elif k == 'unit_type':
+            entity_info[k] = UNIT_TYPES_REORDER_ARRAY[raw_entity_info[:, 'unit_type']].short()
+        elif 'order_id' in k:
+            order_idx = int(k.split('_')[-1])
+            if order_idx == 0:
+                entity_info[k] = UNIT_ABILITY_REORDER[raw_entity_info[:, k]].short()
+                invalid_actions = entity_info[k] == -1
+                if invalid_actions.any():
+                    print('[ERROR] invalid unit ability', raw_entity_info[invalid_actions, k])
+            else:
+                entity_info[k] = ABILITY_TO_QUEUE_ACTION[raw_entity_info[:, k]].short()
+                invalid_actions = entity_info[k] == -1
+                if invalid_actions.any():
+                    print('[ERROR] invalid queue ability', raw_entity_info[invalid_actions, k])
+        elif 'buff_id' in k:
+            entity_info[k] = BUFFS_REORDER_ARRAY[raw_entity_info[:, k]].short()
+        elif k == 'addon_unit_type':
+            entity_info[k] = ADDON_REORDER_ARRAY[raw_entity_info[:, k]].short()
+        elif k == 'cargo_space_taken':
+            entity_info[k] = torch.as_tensor(raw_entity_info[:, 'cargo_space_taken'], dtype=dtype).clamp_(min=0, max=8)
+        elif k == 'cargo_space_max':
+            entity_info[k] = torch.as_tensor(raw_entity_info[:, 'cargo_space_max'], dtype=dtype).clamp_(min=0, max=8)
+        elif k == 'health_ratio':
+            entity_info[k] = torch.as_tensor(
+                raw_entity_info[:, 'health'], dtype=dtype
+            ) / (torch.as_tensor(raw_entity_info[:, 'health_max'], dtype=dtype) + 1e-6)
+        elif k == 'shield_ratio':
+            entity_info[k] = torch.as_tensor(
+                raw_entity_info[:, 'shield'], dtype=dtype
+            ) / (torch.as_tensor(raw_entity_info[:, 'shield_max'], dtype=dtype) + 1e-6)
+        elif k == 'energy_ratio':
+            entity_info[k] = torch.as_tensor(
+                raw_entity_info[:, 'energy'], dtype=dtype
+            ) / (torch.as_tensor(raw_entity_info[:, 'energy_max'], dtype=dtype) + 1e-6)
+        elif k == 'mineral_contents':
+            entity_info[k] = torch.as_tensor(raw_entity_info[:, 'mineral_contents'], dtype=dtype) / 1800
+        elif k == 'vespene_contents':
+            entity_info[k] = torch.as_tensor(raw_entity_info[:, 'vespene_contents'], dtype=dtype) / 2500
+        elif k == 'y':
+            entity_info[k] = torch.as_tensor(map_size.y - raw_entity_info[:, 'y'], dtype=dtype)
+        else:
+            entity_info[k] = torch.as_tensor(raw_entity_info[:, k], dtype=dtype)
+
+    # scalar info
+    scalar_info['time'] = torch.tensor(obs.observation.game_loop, dtype=torch.float)
+    player = obs.observation.player_common
+    scalar_info['agent_statistics'] = torch.tensor(
+        [
+            player.minerals, player.vespene, player.food_used, player.food_cap, player.food_army, player.food_workers,
+            player.idle_worker_count, player.army_count, player.warp_gate_count, player.larva_count
+        ],
+        dtype=torch.float
+    )
+    scalar_info['agent_statistics'] = torch.log(scalar_info['agent_statistics'] + 1)
+
+    scalar_info["home_race"] = torch.tensor(requested_races[player.player_id], dtype=torch.uint8)
+    for player_id, race in requested_races.items():
+        if player_id != player.player_id:
+            scalar_info["away_race"] = torch.tensor(race, dtype=torch.uint8)
+
+    upgrades = torch.zeros(NUM_UPGRADES, dtype=torch.uint8)
+    raw_upgrades = UPGRADES_REORDER_ARRAY[raw.player.upgrade_ids[:UPGRADE_LENGTH]]
+    upgrades.scatter_(dim=0, index=raw_upgrades, value=1.)
+    scalar_info["upgrades"] = upgrades
+
+    unit_counts_bow = torch.zeros(NUM_UNIT_TYPES, dtype=torch.uint8)
+    scalar_info['unit_type_bool'] = torch.zeros(NUM_UNIT_TYPES, dtype=uint8)
+    own_unit_types = entity_info['unit_type'][entity_info['alliance'] == 1]
+    scalar_info['unit_counts_bow'] = torch.scatter_add(
+        unit_counts_bow, dim=0, index=own_unit_types.long(), src=torch.ones_like(own_unit_types, dtype=torch.uint8)
+    )
+    scalar_info['unit_type_bool'] = (scalar_info['unit_counts_bow'] > 0).to(uint8)
+
+    scalar_info['unit_order_type'] = torch.zeros(NUM_UNIT_MIX_ABILITIES, dtype=uint8)
+    own_unit_orders = entity_info['order_id_0'][entity_info['alliance'] == 1]
+    scalar_info['unit_order_type'].scatter_(0, own_unit_orders.long(), torch.ones_like(own_unit_orders, dtype=uint8))
+
+    enemy_unit_types = entity_info['unit_type'][entity_info['alliance'] == 4]
+    enemy_unit_type_bool = torch.zeros(NUM_UNIT_TYPES, dtype=torch.uint8)
+    scalar_info['enemy_unit_type_bool'] = torch.scatter(
+        enemy_unit_type_bool,
+        dim=0,
+        index=enemy_unit_types.long(),
+        src=torch.ones_like(enemy_unit_types, dtype=torch.uint8)
+    )
+
+    # game info
+    game_info['action_result'] = [o.result for o in obs.action_errors]
+    game_info['game_loop'] = obs.observation.game_loop
+    game_info['tags'] = tags
+    game_info['battle_score'] = compute_battle_score(obs)
+    game_info['opponent_battle_score'] = 0.
+    ret = {
+        'spatial_info': spatial_info,
+        'scalar_info': scalar_info,
+        'entity_num': torch.tensor(len(entity_info['unit_type']), dtype=torch.long),
+        'entity_info': entity_info,
+        'game_info': game_info,
+    }
+
+    # value feature
+    if opponent_obs:
+        raw = opponent_obs.observation.raw_data
+        enemy_unit_counts_bow = torch.zeros(NUM_UNIT_TYPES, dtype=torch.uint8)
+        enemy_x = []
+        enemy_y = []
+        enemy_unit_type = []
+        unit_alliance = []
+        for u in raw.units:
+            if u.alliance == 1:
+                enemy_x.append(u.pos.x)
+                enemy_y.append(u.pos.y)
+                enemy_unit_type.append(u.unit_type)
+                unit_alliance.append(1)
+        enemy_unit_type = UNIT_TYPES_REORDER_ARRAY[enemy_unit_type].short()
+        enemy_unit_counts_bow = torch.scatter_add(
+            enemy_unit_counts_bow,
+            dim=0,
+            index=enemy_unit_type.long(),
+            src=torch.ones_like(enemy_unit_type, dtype=torch.uint8)
+        )
+        enemy_unit_type_bool = (enemy_unit_counts_bow > 0).to(uint8)
+
+        unit_type = torch.cat([enemy_unit_type, own_unit_types], dim=0)
+        enemy_x = torch.as_tensor(enemy_x, dtype=uint8)
+        unit_x = torch.cat([enemy_x, entity_info['x'][entity_info['alliance'] == 1]], dim=0)
+
+        enemy_y = torch.as_tensor(enemy_y, dtype=float32)
+        enemy_y = torch.as_tensor(map_size.y - enemy_y, dtype=uint8)
+        unit_y = torch.cat([enemy_y, entity_info['y'][entity_info['alliance'] == 1]], dim=0)
+        total_unit_count = len(unit_y)
+        unit_alliance += [0] * (total_unit_count - len(unit_alliance))
+        unit_alliance = torch.as_tensor(unit_alliance, dtype=torch.bool)
+
+        padding_num = MAX_ENTITY_NUM - total_unit_count
+        if padding_num > 0:
+            unit_x = torch.nn.functional.pad(unit_x, (0, padding_num), 'constant', 0)
+            unit_y = torch.nn.functional.pad(unit_y, (0, padding_num), 'constant', 0)
+            unit_type = torch.nn.functional.pad(unit_type, (0, padding_num), 'constant', 0)
+            unit_alliance = torch.nn.functional.pad(unit_alliance, (0, padding_num), 'constant', 0)
+        else:
+            unit_x = unit_x[:MAX_ENTITY_NUM]
+            unit_y = unit_y[:MAX_ENTITY_NUM]
+            unit_type = unit_type[:MAX_ENTITY_NUM]
+            unit_alliance = unit_alliance[:MAX_ENTITY_NUM]
+
+        total_unit_count = torch.tensor(total_unit_count, dtype=torch.long)
+
+        player = opponent_obs.observation.player_common
+        enemy_agent_statistics = torch.tensor(
+            [
+                player.minerals, player.vespene, player.food_used, player.food_cap, player.food_army,
+                player.food_workers, player.idle_worker_count, player.army_count, player.warp_gate_count,
+                player.larva_count
+            ],
+            dtype=torch.float
+        )
+        enemy_agent_statistics = torch.log(enemy_agent_statistics + 1)
+        enemy_raw_upgrades = UPGRADES_REORDER_ARRAY[raw.player.upgrade_ids[:UPGRADE_LENGTH]]
+        enemy_upgrades = torch.zeros(NUM_UPGRADES, dtype=torch.uint8)
+        enemy_upgrades.scatter_(dim=0, index=enemy_raw_upgrades, value=1.)
+
+        d = MINIMAP_FEATURES.player_relative.unpack(opponent_obs.observation).copy()
+        d = torch.from_numpy(d)
+        padding_y = DEFAULT_SPATIAL_SIZE[0] - d.shape[0]
+        padding_x = DEFAULT_SPATIAL_SIZE[1] - d.shape[1]
+        if (padding_y != 0 or padding_x != 0) and padding_spatial:
+            d = torch.nn.functional.pad(d, (0, padding_x, 0, padding_y), 'constant', 0)
+        enemy_units_spatial = d == 1
+        own_units_spatial = ret['spatial_info']['player_relative'] == 1
+        value_feature = {
+            'unit_type': unit_type,
+            'enemy_unit_counts_bow': enemy_unit_counts_bow,
+            'enemy_unit_type_bool': enemy_unit_type_bool,
+            'unit_x': unit_x,
+            'unit_y': unit_y,
+            'unit_alliance': unit_alliance,
+            'total_unit_count': total_unit_count,
+            'enemy_agent_statistics': enemy_agent_statistics,
+            'enemy_upgrades': enemy_upgrades,
+            'own_units_spatial': own_units_spatial.unsqueeze(dim=0),
+            'enemy_units_spatial': enemy_units_spatial.unsqueeze(dim=0)
+        }
+        ret['value_feature'] = value_feature
+        game_info['opponent_battle_score'] = compute_battle_score(opponent_obs)
+    return ret