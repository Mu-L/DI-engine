from typing import TYPE_CHECKING, Optional, Union
from easydict import EasyDict
import os
import numpy as np

from ding.utils import save_file
from ding.policy import Policy
from ding.framework import task

if TYPE_CHECKING:
    from ding.framework import OnlineRLContext, OfflineRLContext


class CkptSaver:
    """
        Overview:
            The class used to save checkpoint data.
    """

    def __init__(self, cfg: EasyDict, policy: Policy, train_freq: Optional[int] = None, save_finish: bool = True):
        """
        Overview:
            Initialize the `CkptSaver`.
        Arguments:
            - cfg (:obj:`EasyDict`): Config which should contain the following keys: `cfg.exp_name`.
            - policy (:obj:`Policy`): Policy used to save the checkpoint.
            - train_freq (:obj:`int`): Number of training iterations between each saving checkpoint data.
<<<<<<< HEAD
            - save_finish (:obj:`int`): Whether save final ckpt when ``task.finish = True``.
=======
            - save_finish (:obj:`bool`): Whether save the ckpt at finish.
>>>>>>> f80f0475
        """
        self.policy = policy
        self.train_freq = train_freq
        self.prefix = '{}/ckpt'.format(cfg.exp_name)
        if not os.path.exists(self.prefix):
            os.mkdir(self.prefix)
        self.last_save_iter = 0
        self.max_eval_value = -np.inf
        self.save_finish = save_finish

    def __call__(self, ctx: Union["OnlineRLContext", "OfflineRLContext"]) -> None:
        """
        Overview:
            The method used to save checkpoint data. \
            The checkpoint data will be saved in a file in following 3 cases: \
                - When a multiple of `self.train_freq` iterations have elapsed since the beginning of training; \
                - When the evaluation reward is the best eval reward so far; \
                - When `task.finish` is True.
        Input of ctx:
            - train_iter (:obj:`int`): Number of training iteration, i.e. the number of updating policy related network.
            - eval_value (:obj:`float`): The eval reward of current iteration.
        """
        # train enough iteration
        if self.train_freq and ctx.train_iter - self.last_save_iter >= self.train_freq:
            save_file(
                "{}/iteration_{}.pth.tar".format(self.prefix, ctx.train_iter), self.policy.learn_mode.state_dict()
            )
            self.last_save_iter = ctx.train_iter

        # best eval reward so far
        if ctx.eval_value is not None and ctx.eval_value > self.max_eval_value:
            save_file("{}/eval.pth.tar".format(self.prefix), self.policy.learn_mode.state_dict())
            self.max_eval_value = ctx.eval_value

        # finish
        if task.finish and self.save_finish:
            save_file("{}/final.pth.tar".format(self.prefix), self.policy.learn_mode.state_dict())<|MERGE_RESOLUTION|>--- conflicted
+++ resolved
@@ -25,11 +25,7 @@
             - cfg (:obj:`EasyDict`): Config which should contain the following keys: `cfg.exp_name`.
             - policy (:obj:`Policy`): Policy used to save the checkpoint.
             - train_freq (:obj:`int`): Number of training iterations between each saving checkpoint data.
-<<<<<<< HEAD
-            - save_finish (:obj:`int`): Whether save final ckpt when ``task.finish = True``.
-=======
-            - save_finish (:obj:`bool`): Whether save the ckpt at finish.
->>>>>>> f80f0475
+            - save_finish (:obj:`bool`): Whether save final ckpt when ``task.finish = True``.
         """
         self.policy = policy
         self.train_freq = train_freq
