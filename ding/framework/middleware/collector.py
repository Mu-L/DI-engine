--- conflicted
+++ resolved
@@ -15,11 +15,7 @@
 if TYPE_CHECKING:
     from ding.framework import OnlineRLContext, BattleContext
 
-<<<<<<< HEAD
-WAIT_MODEL_TIME = 600000000000000
-=======
 WAIT_MODEL_TIME = float('inf')
->>>>>>> 04ae44c1
 
 
 class BattleStepCollector:
